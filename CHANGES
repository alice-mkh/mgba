0.2.0: (Future)
Features:
 - Support for gamepad axes, e.g. analog sticks or triggers
 - Add scale presets for up to 6x
 - Debugger: Add CLI "frame", frame advance command
 - Settings window
 - Bilinear resampling option
 - Add option to skip BIOS start screen
 - List of recently opened games
 - Support for games using the Solar Sensor
 - Debugger: Add CLI functions for writing to memory
 - Better audio resampling via blip-buf
 - Game Pak overrides dialog for setting savetype and sensor values
 - Support for games using the tilt sensor
 - Remappable shortcuts for keyboard and gamepad
 - Rewinding of emulation
 - Implemented BIOS routines SoftReset, RegisterRamReset, Diff8bitUnFilterWram, Diff8bitUnFilterVram, and Diff16bitUnFilter
 - Support IPv6
<<<<<<< HEAD
 - Automatically detect and optimize out idle loops
=======
 - Save directory of last loaded file
 - Support BPS patches
>>>>>>> 5f62e337
Bugfixes:
 - Qt: Fix issue with set frame sizes being the wrong height
 - Qt: Fix emulator crashing when full screen if a game is not running
 - GBA Thread: Allow halted games to exit cleanly
 - GBA BIOS: Fix HLE Lz77 and RL functions to properly account for width and invalid addresses
 - ARM7: Fix LDM writeback to a register already written
 - GBA Memory: Don't call into GPIO write calls if GPIO devices are absent
 - ARM7: Extend prefetch by one stage
 - GBA BIOS: Fix BIOS prefetch after returning from a SWI
 - Debugger: Negative PC-relative loads now properly subtract the offset
 - Qt: Fix window focus issues
 - GBA Audio: Support 16-bit writes to FIFO audio
 - GBA Memory: Properly initialize 1 Mb flash, and add debug logging
 - Qt: Properly set default video recording settings
 - GBA Audio: Make larger buffer sizes than 2048 actually work properly
 - GBA Audio: Audio buffer sizes are now correct sizes for both sample rates
 - GBA Video: Fix blend issues with obscured middle layers
 - Video: Ensure FFmpeg encoder has audio frames
 - Video: Fix uncompressed PCM audio recording
 - GBA Video: Fix windows not disabling target 1 appropriately (fixes #161)
 - Debugger: Align PC-relative loads in Thumb
 - Debugger: Fix watchpoints triggering too late
 - GBA Video: Fix sprite mis-ordering behavior in some cases (fixes #168)
 - GBA Video: Fix window interactions with 16-color mode 0 mosaic
 - GBA Video: Fix sprite boundary conditions with mosaic
 - Video: Fix FFmpeg crashing when the file extension is wrong
 - GBA Audio: Fix GB audio channels being too quiet (fixes #159)
 - Qt: Fix a race condition when a game crashes immediately
 - Qt: Fix some cases where key mapping can break if focus is adjusted
 - GBA Memory: Filter out top nybble of DMA addresses
 - Debugger: Fix binary print putting spaces between digits
 - GBA BIOS: Fix LZ77UnCompVram to use 16-bit loads from decompressed memory
Misc:
 - Qt: Disable sync to video by default
 - GBA: Exit cleanly on FATAL if the port supports it
 - Qt: Handle a game crash without crashing
 - GBA Audio: Change internal audio sample buffer from 32-bit to 16-bit samples
 - Qt: Set default log level to FATAL, ERROR and WARN
 - Qt: Clarify some phrasing in the menus
 - GBA Memory: Implement 16- and 32-bit loads from SRAM
 - Qt: Clear active buttons when focus is lost
 - GBA Memory: Simplify memory API and use fixed bus width

0.1.0: (2014-12-13)
 - Initial release<|MERGE_RESOLUTION|>--- conflicted
+++ resolved
@@ -16,12 +16,9 @@
  - Rewinding of emulation
  - Implemented BIOS routines SoftReset, RegisterRamReset, Diff8bitUnFilterWram, Diff8bitUnFilterVram, and Diff16bitUnFilter
  - Support IPv6
-<<<<<<< HEAD
- - Automatically detect and optimize out idle loops
-=======
  - Save directory of last loaded file
  - Support BPS patches
->>>>>>> 5f62e337
+ - Automatically detect and optimize out idle loops
 Bugfixes:
  - Qt: Fix issue with set frame sizes being the wrong height
  - Qt: Fix emulator crashing when full screen if a game is not running
